# Copyright 2022-2024 MetaOPT Team. All Rights Reserved.
#
# Licensed under the Apache License, Version 2.0 (the "License");
# you may not use this file except in compliance with the License.
# You may obtain a copy of the License at
#
#     http://www.apache.org/licenses/LICENSE-2.0
#
# Unless required by applicable law or agreed to in writing, software
# distributed under the License is distributed on an "AS IS" BASIS,
# WITHOUT WARRANTIES OR CONDITIONS OF ANY KIND, either express or implied.
# See the License for the specific language governing permissions and
# limitations under the License.
# ==============================================================================
"""OpTree: Optimized PyTree Utilities."""

<<<<<<< HEAD
from optree import accessor, integration, typing
from optree.accessor import (
    DataclassEntry,
    FlattenedEntry,
    GetAttrEntry,
    GetItemEntry,
    MappingEntry,
    NamedTupleEntry,
    PyTreeAccessor,
    PyTreeEntry,
    SequenceEntry,
    StructSequenceEntry,
)
=======
from optree import functools, integration, typing
from optree.functools import Partial
>>>>>>> 9f4f568b
from optree.ops import (
    MAX_RECURSION_DEPTH,
    NONE_IS_LEAF,
    NONE_IS_NODE,
    all_leaves,
    broadcast_common,
    broadcast_prefix,
    prefix_errors,
    tree_accessors,
    tree_all,
    tree_any,
    tree_broadcast_common,
    tree_broadcast_map,
    tree_broadcast_map_with_accessor,
    tree_broadcast_map_with_path,
    tree_broadcast_prefix,
    tree_flatten,
    tree_flatten_one_level,
    tree_flatten_with_accessor,
    tree_flatten_with_path,
    tree_is_leaf,
    tree_iter,
    tree_leaves,
    tree_map,
    tree_map_,
    tree_map_with_accessor,
    tree_map_with_accessor_,
    tree_map_with_path,
    tree_map_with_path_,
    tree_max,
    tree_min,
    tree_paths,
    tree_reduce,
    tree_replace_nones,
    tree_structure,
    tree_sum,
    tree_transpose,
    tree_transpose_map,
    tree_transpose_map_with_accessor,
    tree_transpose_map_with_path,
    tree_unflatten,
    treespec_accessors,
    treespec_child,
    treespec_children,
    treespec_defaultdict,
    treespec_deque,
    treespec_dict,
    treespec_entries,
    treespec_entry,
    treespec_from_collection,
    treespec_is_leaf,
    treespec_is_prefix,
    treespec_is_strict_leaf,
    treespec_is_suffix,
    treespec_leaf,
    treespec_list,
    treespec_namedtuple,
    treespec_none,
    treespec_ordereddict,
    treespec_paths,
    treespec_structseq,
    treespec_tuple,
)
from optree.registry import (
    AttributeKeyPathEntry,
    GetitemKeyPathEntry,
    register_keypaths,
    register_pytree_node,
    register_pytree_node_class,
    unregister_pytree_node,
)
from optree.typing import (
    CustomTreeNode,
    FlattenFunc,
    PyTree,
    PyTreeDef,
    PyTreeKind,
    PyTreeSpec,
    PyTreeTypeVar,
    UnflattenFunc,
    is_namedtuple,
    is_namedtuple_class,
    is_namedtuple_instance,
    is_structseq,
    is_structseq_class,
    is_structseq_instance,
    namedtuple_fields,
    structseq_fields,
)
from optree.version import __version__


__all__ = [
    # Tree operations
    'MAX_RECURSION_DEPTH',
    'NONE_IS_NODE',
    'NONE_IS_LEAF',
    'tree_flatten',
    'tree_flatten_with_path',
    'tree_flatten_with_accessor',
    'tree_unflatten',
    'tree_iter',
    'tree_leaves',
    'tree_structure',
    'tree_paths',
    'tree_accessors',
    'tree_is_leaf',
    'all_leaves',
    'tree_map',
    'tree_map_',
    'tree_map_with_path',
    'tree_map_with_path_',
    'tree_map_with_accessor',
    'tree_map_with_accessor_',
    'tree_replace_nones',
    'tree_transpose',
    'tree_transpose_map',
    'tree_transpose_map_with_path',
    'tree_transpose_map_with_accessor',
    'tree_broadcast_prefix',
    'broadcast_prefix',
    'tree_broadcast_common',
    'broadcast_common',
    'tree_broadcast_map',
    'tree_broadcast_map_with_path',
    'tree_broadcast_map_with_accessor',
    'tree_reduce',
    'tree_sum',
    'tree_max',
    'tree_min',
    'tree_all',
    'tree_any',
    'tree_flatten_one_level',
    'prefix_errors',
    'treespec_paths',
    'treespec_accessors',
    'treespec_entries',
    'treespec_entry',
    'treespec_children',
    'treespec_child',
    'treespec_is_leaf',
    'treespec_is_strict_leaf',
    'treespec_is_prefix',
    'treespec_is_suffix',
    'treespec_leaf',
    'treespec_none',
    'treespec_tuple',
    'treespec_list',
    'treespec_dict',
    'treespec_namedtuple',
    'treespec_ordereddict',
    'treespec_defaultdict',
    'treespec_deque',
    'treespec_structseq',
    'treespec_from_collection',
    # Accessor
    'PyTreeEntry',
    'GetAttrEntry',
    'GetItemEntry',
    'FlattenedEntry',
    'SequenceEntry',
    'MappingEntry',
    'NamedTupleEntry',
    'StructSequenceEntry',
    'DataclassEntry',
    'PyTreeAccessor',
    # Registry
    'register_pytree_node',
    'register_pytree_node_class',
    'unregister_pytree_node',
    'register_keypaths',
    'AttributeKeyPathEntry',
    'GetitemKeyPathEntry',
    # Typing
    'PyTreeSpec',
    'PyTreeDef',
    'PyTreeKind',
    'PyTree',
    'PyTreeTypeVar',
    'CustomTreeNode',
    'FlattenFunc',
    'UnflattenFunc',
    'is_namedtuple',
    'is_namedtuple_class',
    'is_namedtuple_instance',
    'namedtuple_fields',
    'is_structseq',
    'is_structseq_instance',
    'is_structseq_class',
    'structseq_fields',
]

MAX_RECURSION_DEPTH: int = MAX_RECURSION_DEPTH  # 1000
"""Maximum recursion depth for pytree traversal. It is 1000.

This limit prevents infinite recursion from causing an overflow of the C stack
and crashing Python.
"""
NONE_IS_NODE: bool = NONE_IS_NODE  # literal constant
"""Literal constant that treats :data:`None` as a pytree non-leaf node."""
NONE_IS_LEAF: bool = NONE_IS_LEAF  # literal constant
"""Literal constant that treats :data:`None` as a pytree leaf node."""<|MERGE_RESOLUTION|>--- conflicted
+++ resolved
@@ -14,8 +14,7 @@
 # ==============================================================================
 """OpTree: Optimized PyTree Utilities."""
 
-<<<<<<< HEAD
-from optree import accessor, integration, typing
+from optree import accessor, functools, integration, typing
 from optree.accessor import (
     DataclassEntry,
     FlattenedEntry,
@@ -28,10 +27,7 @@
     SequenceEntry,
     StructSequenceEntry,
 )
-=======
-from optree import functools, integration, typing
 from optree.functools import Partial
->>>>>>> 9f4f568b
 from optree.ops import (
     MAX_RECURSION_DEPTH,
     NONE_IS_LEAF,
@@ -202,9 +198,6 @@
     'register_pytree_node',
     'register_pytree_node_class',
     'unregister_pytree_node',
-    'register_keypaths',
-    'AttributeKeyPathEntry',
-    'GetitemKeyPathEntry',
     # Typing
     'PyTreeSpec',
     'PyTreeDef',
