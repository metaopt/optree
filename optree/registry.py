--- conflicted
+++ resolved
@@ -34,36 +34,12 @@
     Type,
     overload,
 )
-<<<<<<< HEAD
-from typing_extensions import Self  # Python 3.11+
 from typing_extensions import TypeAlias  # Python 3.10+
-
-
-try:
-    from typing_extensions import deprecated  # Python 3.13+
-except ImportError:  # Python 3.7
-    from typing import TypeVar
-
-    F = TypeVar('F', bound=Callable[..., Any])
-
-    # pylint: disable=unused-argument
-    def deprecated(*args: Any, **kwargs: Any) -> Callable[[F], F]:  # type: ignore[no-redef]
-        """A decorator that marks a function or class as deprecated."""
-
-        def decorator(func_or_cls: F) -> F:
-            """A decorator that wraps the input function or class."""
-            return func_or_cls
-
-        return decorator
-
-=======
-from typing_extensions import TypeAlias  # Python 3.10+
->>>>>>> 9f4f568b
+from typing_extensions import deprecated  # Python 3.13+
 
 from optree import _C
 from optree.accessor import (
     FlattenedEntry,
-    GetAttrEntry,
     MappingEntry,
     NamedTupleEntry,
     PyTreeEntry,
@@ -146,10 +122,7 @@
     flatten_func: FlattenFunc,
     unflatten_func: UnflattenFunc,
     *,
-<<<<<<< HEAD
     path_entry_type: type[PyTreeEntry] = FlattenedEntry,
-=======
->>>>>>> 9f4f568b
     namespace: str,
 ) -> CustomTreeNodeT:
     """Extend the set of types that are considered internal nodes in pytrees.
@@ -271,11 +244,8 @@
     """
     if not inspect.isclass(cls):
         raise TypeError(f'Expected a class, got {cls!r}.')
-<<<<<<< HEAD
     if not issubclass(path_entry_type, PyTreeEntry):
         raise TypeError(f'Expected a subclass of PyTreeEntry, got {path_entry_type!r}.')
-=======
->>>>>>> 9f4f568b
     if namespace is not __GLOBAL_NAMESPACE and not isinstance(namespace, str):
         raise TypeError(f'The namespace must be a string, got {namespace!r}.')
     if namespace == '':
@@ -293,10 +263,7 @@
             cls,
             flatten_func,
             unflatten_func,
-<<<<<<< HEAD
             path_entry_type,
-=======
->>>>>>> 9f4f568b
             namespace,
         )
         _NODETYPE_REGISTRY[registration_key] = PyTreeNodeRegistryEntry(
@@ -327,11 +294,7 @@
 ) -> CustomTreeNodeT: ...
 
 
-<<<<<<< HEAD
 def register_pytree_node_class(  # noqa: C901
-=======
-def register_pytree_node_class(
->>>>>>> 9f4f568b
     cls: CustomTreeNodeT | str | None = None,
     *,
     path_entry_type: type[PyTreeEntry] | None = None,
@@ -405,10 +368,7 @@
             raise ValueError('The namespace cannot be an empty string.')
         return functools.partial(
             register_pytree_node_class,
-<<<<<<< HEAD
             path_entry_type=path_entry_type,
-=======
->>>>>>> 9f4f568b
             namespace=cls,
         )  # type: ignore[return-value]
 
@@ -422,29 +382,20 @@
     if cls is None:
         return functools.partial(
             register_pytree_node_class,
-<<<<<<< HEAD
             path_entry_type=path_entry_type,
-=======
->>>>>>> 9f4f568b
             namespace=namespace,
         )  # type: ignore[return-value]
     if not inspect.isclass(cls):
         raise TypeError(f'Expected a class, got {cls!r}.')
-<<<<<<< HEAD
     if path_entry_type is None:
         path_entry_type = getattr(cls, 'TREE_PATH_ENTRY_TYPE', FlattenedEntry)
     if not issubclass(path_entry_type, PyTreeEntry):
         raise TypeError(f'Expected a subclass of PyTreeEntry, got {path_entry_type!r}.')
-=======
->>>>>>> 9f4f568b
     register_pytree_node(
         cls,
         methodcaller('tree_flatten'),
         cls.tree_unflatten,
-<<<<<<< HEAD
         path_entry_type=path_entry_type,
-=======
->>>>>>> 9f4f568b
         namespace=namespace,
     )
     return cls
@@ -636,120 +587,6 @@
 del _pytree_node_registry_get
 
 
-<<<<<<< HEAD
-class _HashablePartialShim:
-    """Object that delegates :meth:`__call__`, :meth:`__eq__`, and :meth:`__hash__` to another object."""
-
-    func: Callable[..., Any]
-    args: tuple[Any, ...]
-    keywords: dict[str, Any]
-
-    def __init__(self, partial_func: functools.partial) -> None:
-        self.partial_func: functools.partial = partial_func
-
-    def __call__(self, *args: Any, **kwargs: Any) -> Any:
-        return self.partial_func(*args, **kwargs)
-
-    def __eq__(self, other: object) -> bool:
-        if isinstance(other, _HashablePartialShim):
-            return self.partial_func == other.partial_func
-        return self.partial_func == other
-
-    def __hash__(self) -> int:
-        return hash(self.partial_func)
-
-
-@register_pytree_node_class(namespace=__GLOBAL_NAMESPACE)
-class Partial(functools.partial, CustomTreeNode[T]):  # pylint: disable=too-few-public-methods
-    """A version of :func:`functools.partial` that works in pytrees.
-
-    Use it for partial function evaluation in a way that is compatible with transformations,
-    e.g., ``Partial(func, *args, **kwargs)``.
-
-    (You need to explicitly opt-in to this behavior because we did not want to give
-    :func:`functools.partial` different semantics than normal function closures.)
-
-    For example, here is a basic usage of :class:`Partial` in a manner similar to
-    :func:`functools.partial`:
-
-    >>> import operator
-    >>> import torch
-    >>> add_one = Partial(operator.add, torch.ones(()))
-    >>> add_one(torch.tensor([[1, 2], [3, 4]]))
-    tensor([[2., 3.],
-            [4., 5.]])
-
-    Pytree compatibility means that the resulting partial function can be passed as an argument
-    within tree-map functions, which is not possible with a standard :func:`functools.partial`
-    function:
-
-    >>> def call_func_on_cuda(f, *args, **kwargs):
-    ...     f, args, kwargs = tree_map(lambda t: t.cuda(), (f, args, kwargs))
-    ...     return f(*args, **kwargs)
-    ...
-    >>> # doctest: +SKIP
-    >>> tree_map(lambda t: t.cuda(), add_one)
-    Partial(<built-in function add>, tensor(1., device='cuda:0'))
-    >>> call_func_on_cuda(add_one, torch.tensor([[1, 2], [3, 4]]))
-    tensor([[2., 3.],
-            [4., 5.]], device='cuda:0')
-
-    Passing zero arguments to :class:`Partial` effectively wraps the original function, making it a
-    valid argument in tree-map functions:
-
-    >>> # doctest: +SKIP
-    >>> call_func_on_cuda(Partial(torch.add), torch.tensor(1), torch.tensor(2))
-    tensor(3, device='cuda:0')
-
-    Had we passed :func:`operator.add` to ``call_func_on_cuda`` directly, it would have resulted in
-    a :class:`TypeError` or :class:`AttributeError`.
-    """
-
-    __module__: ClassVar[str] = 'optree'  # type: ignore[misc]
-
-    func: Callable[..., Any]
-    args: tuple[T, ...]
-    keywords: dict[str, T]
-
-    TREE_PATH_ENTRY_TYPE: ClassVar[type[PyTreeEntry]] = GetAttrEntry
-
-    def __new__(cls, func: Callable[..., Any], *args: T, **keywords: T) -> Self:
-        """Create a new :class:`Partial` instance."""
-        # In Python 3.10+, if func is itself a functools.partial instance, functools.partial.__new__
-        # would merge the arguments of this Partial instance with the arguments of the func. We box
-        # func in a class that does not (yet) have a `func` attribute to defeat this optimization,
-        # since we care exactly which arguments are considered part of the pytree.
-        if isinstance(func, functools.partial):
-            original_func = func
-            func = _HashablePartialShim(original_func)
-            assert not hasattr(func, 'func'), 'shimmed function should not have a `func` attribute'
-            out = super().__new__(cls, func, *args, **keywords)
-            func.func = original_func.func
-            func.args = original_func.args
-            func.keywords = original_func.keywords
-            return out
-
-        return super().__new__(cls, func, *args, **keywords)
-
-    def tree_flatten(self) -> tuple[  # type: ignore[override]
-        tuple[tuple[T, ...], dict[str, T]],
-        Callable[..., Any],
-        tuple[str, str],
-    ]:
-        """Flatten the :class:`Partial` instance to children and auxiliary data."""
-        return (self.args, self.keywords), self.func, ('args', 'keywords')
-
-    @classmethod
-    def tree_unflatten(  # type: ignore[override]
-        cls,
-        metadata: Callable[..., Any],
-        children: tuple[tuple[T, ...], dict[str, T]],
-    ) -> Self:
-        """Unflatten the children and auxiliary data into a :class:`Partial` instance."""
-        args, keywords = children
-        return cls(metadata, *args, **keywords)
-
-
 ####################################################################################################
 
 
@@ -762,8 +599,6 @@
     'The key path API is deprecated and will be removed in a future version. '
     'Please use the accessor API instead.',
 )
-=======
->>>>>>> 9f4f568b
 class KeyPathEntry(NamedTuple):
     key: Any
 
