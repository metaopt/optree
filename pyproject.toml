--- conflicted
+++ resolved
@@ -262,9 +262,6 @@
 [tool.pytest.ini_options]
 filterwarnings = [
     "error",
-<<<<<<< HEAD
+    "ignore:The class `optree.Partial` is deprecated and will be removed in a future version. Please use `optree.functools.partial` instead.:DeprecationWarning",
     "ignore:The key path API is deprecated and will be removed in a future version. Please use the accessor API instead.:DeprecationWarning",
-=======
-    "ignore:The class `optree.Partial` is deprecated and will be removed in a future version. Please use `optree.functools.partial` instead.:DeprecationWarning"
->>>>>>> 9f4f568b
 ]