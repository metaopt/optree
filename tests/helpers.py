--- conflicted
+++ resolved
@@ -162,10 +162,7 @@
     env = {
         key: value for key, value in env.items() if not key.startswith(('PYTHON', 'PYTEST', 'COV_'))
     }
-<<<<<<< HEAD
-=======
     result = ''
->>>>>>> d25f6dcd
     for _ in range(rerun):
         result = subprocess.check_output(
             [sys.executable, '-Walways', '-Werror', '-c', script],
@@ -177,10 +174,7 @@
         )
         if output is not None:
             assert result == output
-<<<<<<< HEAD
-=======
     return result
->>>>>>> d25f6dcd
 
 
 MISSING = object()
