# Copyright 2022-2023 MetaOPT Team. All Rights Reserved.
#
# Licensed under the Apache License, Version 2.0 (the "License");
# you may not use this file except in compliance with the License.
# You may obtain a copy of the License at
#
#     http://www.apache.org/licenses/LICENSE-2.0
#
# Unless required by applicable law or agreed to in writing, software
# distributed under the License is distributed on an "AS IS" BASIS,
# WITHOUT WARRANTIES OR CONDITIONS OF ANY KIND, either express or implied.
# See the License for the specific language governing permissions and
# limitations under the License.
# ==============================================================================

# pylint: disable=missing-function-docstring,invalid-name,implicit-str-concat

<<<<<<< HEAD
import itertools
=======
>>>>>>> e5ed81c8
import random
import re
import textwrap
from collections import OrderedDict, defaultdict, deque

import pytest

import optree

# pylint: disable-next=wrong-import-order
from helpers import TREES, CustomTuple, FlatCache, TimeStructTime, Vector2D, parametrize
from optree.registry import (
    AttributeKeyPathEntry,
    FlattenedKeyPathEntry,
    GetitemKeyPathEntry,
    KeyPath,
    KeyPathEntry,
)


def test_different_types():
    lhs, rhs = (1, 2), [1, 2]
    lhs_treespec, rhs_treespec = optree.tree_structure(lhs), optree.tree_structure(rhs)
    with pytest.raises(ValueError, match=r'Expected an instance of tuple, got .*\.'):
        optree.tree_map_(lambda x, y: None, lhs, rhs)
    assert not lhs_treespec.is_prefix(rhs_treespec)

    (e,) = optree.prefix_errors(lhs, rhs)
    expected = re.escape(
        textwrap.dedent(
            """
            pytree structure error: different types at key path
                in_axes tree root
            """,
        ).strip(),
    )
    with pytest.raises(ValueError, match=expected):
        raise e('in_axes')

    lhs, rhs = {'a': 1, 'b': 2}, [1, 2]
    lhs_treespec, rhs_treespec = optree.tree_structure(lhs), optree.tree_structure(rhs)
    with pytest.raises(
        ValueError,
        match=(
            r'Expected an instance of dict, collections.OrderedDict, or collections.defaultdict, '
            r'got .*\.'
        ),
    ):
        optree.tree_map_(lambda x, y: None, lhs, rhs)
    assert not lhs_treespec.is_prefix(rhs_treespec)

    (e,) = optree.prefix_errors(lhs, rhs)
    expected = re.escape(
        textwrap.dedent(
            """
            pytree structure error: different types at key path
                in_axes tree root
            """,
        ).strip(),
    )
    with pytest.raises(ValueError, match=expected):
        raise e('in_axes')

    lhs, rhs = {'a': 1, 'b': 2}, OrderedDict({'a': 1, 'b': [2, 3]})
    lhs_treespec, rhs_treespec = optree.tree_structure(lhs), optree.tree_structure(rhs)
    optree.tree_map_(lambda x, y: None, lhs, rhs)
    assert lhs_treespec.is_prefix(rhs_treespec)
    () = optree.prefix_errors(lhs, rhs)

    lhs, rhs = {'a': 1, 'b': 2}, defaultdict(int, {'a': 1, 'b': [2, 3]})
    lhs_treespec, rhs_treespec = optree.tree_structure(lhs), optree.tree_structure(rhs)
    optree.tree_map_(lambda x, y: None, lhs, rhs)
    assert lhs_treespec.is_prefix(rhs_treespec)
    () = optree.prefix_errors(lhs, rhs)


def test_different_types_nested():
    lhs, rhs = ((1,), (2,)), ([3], (4,))
    lhs_treespec, rhs_treespec = optree.tree_structure(lhs), optree.tree_structure(rhs)
    with pytest.raises(ValueError, match=r'Expected an instance of .*, got .*\.'):
        optree.tree_map_(lambda x, y: None, lhs, rhs)
    assert not lhs_treespec.is_prefix(rhs_treespec)

    (e,) = optree.prefix_errors(lhs, rhs)
    expected = re.escape(
        textwrap.dedent(
            """
            pytree structure error: different types at key path
                in_axes[0]
            """,
        ).strip(),
    )
    with pytest.raises(ValueError, match=expected):
        raise e('in_axes')

    lhs, rhs = {'a': 1, 'b': None}, {'a': 1, 'b': 2}
    lhs_treespec, rhs_treespec = optree.tree_structure(lhs), optree.tree_structure(rhs)
    with pytest.raises(ValueError, match=r'Expected None, got .*\.'):
        optree.tree_map_(lambda x, y: None, lhs, rhs)
    assert not lhs_treespec.is_prefix(rhs_treespec)

    (e,) = optree.prefix_errors(lhs, rhs)
    expected = re.escape(
        textwrap.dedent(
            """
            pytree structure error: different types at key path
                in_axes['b']
            """,
        ).strip(),
    )
    with pytest.raises(ValueError, match=expected):
        raise e('in_axes')

    lhs, rhs = {'a': 1, 'b': None}, {'a': 1, 'b': 2}
    lhs_treespec, rhs_treespec = (
        optree.tree_structure(lhs, none_is_leaf=True),
        optree.tree_structure(rhs, none_is_leaf=True),
    )
    optree.tree_map_(lambda x, y: None, lhs, rhs, none_is_leaf=True)
    assert lhs_treespec.is_prefix(rhs_treespec)
    () = optree.prefix_errors(lhs, rhs, none_is_leaf=True)


def test_different_types_multiple():
    lhs, rhs = ((1,), (2,)), ([3], [4])
    lhs_treespec, rhs_treespec = optree.tree_structure(lhs), optree.tree_structure(rhs)
    with pytest.raises(ValueError, match=r'Expected an instance of .*, got .*\.'):
        optree.tree_map_(lambda x, y: None, lhs, rhs)
    assert not lhs_treespec.is_prefix(rhs_treespec)

    e1, e2 = optree.prefix_errors(lhs, rhs)
    expected = re.escape(
        textwrap.dedent(
            """
            pytree structure error: different types at key path
                in_axes[0]
            """,
        ).strip(),
    )
    with pytest.raises(ValueError, match=expected):
        raise e1('in_axes')
    expected = re.escape(
        textwrap.dedent(
            """
            pytree structure error: different types at key path
                in_axes[1]
            """,
        ).strip(),
    )
    with pytest.raises(ValueError, match=expected):
        raise e2('in_axes')


def test_different_num_children():
    lhs, rhs = (1,), (2, 3)
    lhs_treespec, rhs_treespec = optree.tree_structure(lhs), optree.tree_structure(rhs)
    with pytest.raises(
        ValueError,
        match=r'tuple arity mismatch; expected: \d+, got: \d+; tuple: .*\.',
    ):
        optree.tree_map_(lambda x, y: None, lhs, rhs)
    assert not lhs_treespec.is_prefix(rhs_treespec)

    (e,) = optree.prefix_errors(lhs, rhs)
    expected = re.escape(
        textwrap.dedent(
            """
            pytree structure error: different numbers of pytree children at key path
                in_axes tree root
            """,
        ).strip(),
    )
    with pytest.raises(ValueError, match=expected):
        raise e('in_axes')


def test_different_num_children_nested():
    lhs, rhs = [[1]], [[2, 3]]
    lhs_treespec, rhs_treespec = optree.tree_structure(lhs), optree.tree_structure(rhs)
    with pytest.raises(
        ValueError,
        match=r'list arity mismatch; expected: \d+, got: \d+; list: .*\.',
    ):
        optree.tree_map_(lambda x, y: None, lhs, rhs)
    assert not lhs_treespec.is_prefix(rhs_treespec)

    (e,) = optree.prefix_errors(lhs, rhs)
    expected = re.escape(
        textwrap.dedent(
            """
            pytree structure error: different numbers of pytree children at key path
                in_axes[0]
            """,
        ).strip(),
    )
    with pytest.raises(ValueError, match=expected):
        raise e('in_axes')


def test_different_num_children_multiple():
    lhs, rhs = [[1], [2]], [[3, 4], [5, 6]]
    lhs_treespec, rhs_treespec = optree.tree_structure(lhs), optree.tree_structure(rhs)
    with pytest.raises(
        ValueError,
        match=r'list arity mismatch; expected: \d+, got: \d+; list: .*\.',
    ):
        optree.tree_map_(lambda x, y: None, lhs, rhs)
    assert not lhs_treespec.is_prefix(rhs_treespec)

    e1, e2 = optree.prefix_errors(lhs, rhs)
    expected = re.escape(
        textwrap.dedent(
            """
            pytree structure error: different numbers of pytree children at key path
                in_axes[0]
            """,
        ).strip(),
    )
    with pytest.raises(ValueError, match=expected):
        raise e1('in_axes')
    expected = re.escape(
        textwrap.dedent(
            """
            pytree structure error: different numbers of pytree children at key path
                in_axes[1]
            """,
        ).strip(),
    )
    with pytest.raises(ValueError, match=expected):
        raise e2('in_axes')


def test_different_metadata():
    lhs, rhs = {1: 2}, {3: 4}
    lhs_treespec, rhs_treespec = optree.tree_structure(lhs), optree.tree_structure(rhs)
    with pytest.raises(
        ValueError,
        match=r'dictionary key mismatch; expected key\(s\): .*, got key\(s\): .*; dict: .*\.',
    ):
        optree.tree_map_(lambda x, y: None, lhs, rhs)
    assert not lhs_treespec.is_prefix(rhs_treespec)

    (e,) = optree.prefix_errors(lhs, rhs)
    expected = re.escape(
        textwrap.dedent(
            """
            pytree structure error: different pytree keys at key path
                in_axes tree root
            """,
        ).strip(),
    )
    with pytest.raises(ValueError, match=expected):
        raise e('in_axes')

    lhs, rhs = OrderedDict({'a': 1, 'b': 2}), OrderedDict({'a': 3, 'c': 4})
    lhs_treespec, rhs_treespec = optree.tree_structure(lhs), optree.tree_structure(rhs)
    with pytest.raises(
        ValueError,
        match=r'dictionary key mismatch; expected key\(s\): .*, got key\(s\): .*; OrderedDict: .*\.',
    ):
        optree.tree_map_(lambda x, y: None, lhs, rhs)
    assert not lhs_treespec.is_prefix(rhs_treespec)

    (e,) = optree.prefix_errors(lhs, rhs)
    expected = re.escape(
        textwrap.dedent(
            """
            pytree structure error: different pytree keys at key path
                in_axes tree root
            """,
        ).strip(),
    )
    with pytest.raises(ValueError, match=expected):
        raise e('in_axes')

    lhs, rhs = OrderedDict({'a': 1, 'b': [2, 3]}), OrderedDict({'b': [5, [6]], 'a': 4})
    lhs_treespec, rhs_treespec = optree.tree_structure(lhs), optree.tree_structure(rhs)
    optree.tree_map_(lambda x, y: None, lhs, rhs)  # ignore key ordering
    assert lhs_treespec.is_prefix(rhs_treespec)
    () = optree.prefix_errors(lhs, rhs)

    lhs, rhs = defaultdict(list, {'a': 1, 'b': [2, 3]}), defaultdict(set, {'b': [5, [6]], 'a': 4})
    lhs_treespec, rhs_treespec = optree.tree_structure(lhs), optree.tree_structure(rhs)
    optree.tree_map_(lambda x, y: None, lhs, rhs)  # ignore default factory
    assert lhs_treespec.is_prefix(rhs_treespec)
    () = optree.prefix_errors(lhs, rhs)

    lhs, rhs = {'a': 1, 'b': [2, 3]}, defaultdict(list, {'b': [5, [6]], 'a': 4})
    lhs_treespec, rhs_treespec = optree.tree_structure(lhs), optree.tree_structure(rhs)
    optree.tree_map_(lambda x, y: None, lhs, rhs)  # ignore dictionary types
    assert lhs_treespec.is_prefix(rhs_treespec)
    () = optree.prefix_errors(lhs, rhs)

    lhs, rhs = OrderedDict({'b': [2, 3], 'a': 1}), {'a': 4, 'b': [5, 6]}
    lhs_treespec, rhs_treespec = optree.tree_structure(lhs), optree.tree_structure(rhs)
    optree.tree_map_(lambda x, y: None, lhs, rhs)  # ignore dictionary types
    assert lhs_treespec.is_prefix(rhs_treespec)
<<<<<<< HEAD
    () = optree.prefix_errors(lhs, rhs)

    lhs, rhs = OrderedDict({'b': [2, 3], 'a': 1}), {'a': 4, 'b': [5, [6]]}
    lhs_treespec, rhs_treespec = optree.tree_structure(lhs), optree.tree_structure(rhs)
    optree.tree_map_(lambda x, y: None, lhs, rhs)  # ignore dictionary types and key ordering
    assert lhs_treespec.is_prefix(rhs_treespec)
    () = optree.prefix_errors(lhs, rhs)

=======
    () = optree.prefix_errors(lhs, rhs)

    lhs, rhs = OrderedDict({'b': [2, 3], 'a': 1}), {'a': 4, 'b': [5, [6]]}
    lhs_treespec, rhs_treespec = optree.tree_structure(lhs), optree.tree_structure(rhs)
    optree.tree_map_(lambda x, y: None, lhs, rhs)  # ignore dictionary types and key ordering
    assert lhs_treespec.is_prefix(rhs_treespec)
    () = optree.prefix_errors(lhs, rhs)

>>>>>>> e5ed81c8
    lhs, rhs = deque([1, 2], maxlen=None), deque([3, [4, 5]], maxlen=3)
    lhs_treespec, rhs_treespec = optree.tree_structure(lhs), optree.tree_structure(rhs)
    optree.tree_map_(lambda x, y: None, lhs, rhs)  # ignore maxlen
    assert lhs_treespec.is_prefix(rhs_treespec)
    () = optree.prefix_errors(lhs, rhs)

    lhs, rhs = FlatCache([None, 1]), FlatCache(1)
    lhs_treespec, rhs_treespec = optree.tree_structure(lhs), optree.tree_structure(rhs)
    with pytest.raises(
        ValueError,
        match=r'Mismatch custom node data; expected: .*, got: .*; value: .*\.',
    ):
        optree.tree_map_(lambda x, y: None, lhs, rhs)
    assert not lhs_treespec.is_prefix(rhs_treespec)

    (e,) = optree.prefix_errors(lhs, rhs)
    expected = re.escape(
        textwrap.dedent(
            """
            pytree structure error: different pytree metadata at key path
                in_axes tree root
            """,
        ).strip(),
    )
    with pytest.raises(ValueError, match=expected):
        raise e('in_axes')


def test_different_metadata_nested():
    lhs, rhs = [{1: 2}], [{3: 4}]
    lhs_treespec, rhs_treespec = optree.tree_structure(lhs), optree.tree_structure(rhs)
    with pytest.raises(
        ValueError,
        match=r'dictionary key mismatch; expected key\(s\): .*, got key\(s\): .*; dict: .*\.',
    ):
        optree.tree_map_(lambda x, y: None, lhs, rhs)
    assert not lhs_treespec.is_prefix(rhs_treespec)

    (e,) = optree.prefix_errors(lhs, rhs)
    expected = re.escape(
        textwrap.dedent(
            """
            pytree structure error: different pytree keys at key path
                in_axes[0]
            """,
        ).strip(),
    )
    with pytest.raises(ValueError, match=expected):
        raise e('in_axes')


def test_different_metadata_multiple():
    lhs, rhs = [{1: 2}, {3: 4}], [{3: 4}, {5: 6}]
    lhs_treespec, rhs_treespec = optree.tree_structure(lhs), optree.tree_structure(rhs)
    with pytest.raises(
        ValueError,
        match=r'dictionary key mismatch; expected key\(s\): .*, got key\(s\): .*; dict: .*\.',
    ):
        optree.tree_map_(lambda x, y: None, lhs, rhs)
    assert not lhs_treespec.is_prefix(rhs_treespec)

    e1, e2 = optree.prefix_errors(lhs, rhs)
    expected = re.escape(
        textwrap.dedent(
            """
            pytree structure error: different pytree keys at key path
                in_axes[0]
            """,
        ).strip(),
    )
    with pytest.raises(ValueError, match=expected):
        raise e1('in_axes')
    expected = re.escape(
        textwrap.dedent(
            """
            pytree structure error: different pytree keys at key path
                in_axes[1]
            """,
        ).strip(),
    )
    with pytest.raises(ValueError, match=expected):
        raise e2('in_axes')


@parametrize(
    tree=TREES,
    none_is_leaf=[False, True],
    namespace=['', 'undefined', 'namespace'],
)
def test_standard_dictionary(tree, none_is_leaf, namespace):
<<<<<<< HEAD
    count = itertools.count()

    def build_subtree(x):
        cnt = next(count)
        if cnt % 4 == 0:
            return (x,)
        if cnt % 4 == 1:
            return [x, x]
        if cnt % 4 == 2:
            return (x, [x])
        return {'a': x, 'b': [x]}
=======
    random.seed(0)

    def build_subtree(x):
        return random.choice([x, (x,), [x, x], (x, [x]), {'a': x, 'b': [x]}])
>>>>>>> e5ed81c8

    suffix_tree = optree.tree_map(
        build_subtree,
        tree,
        none_is_leaf=none_is_leaf,
        namespace=namespace,
    )
    treespec = optree.tree_structure(
        tree,
        none_is_leaf=none_is_leaf,
        namespace=namespace,
    )

    if 'FlatCache' in str(treespec):
        return

<<<<<<< HEAD
    random.seed(0)

=======
>>>>>>> e5ed81c8
    def shuffle_dictionary(x):
        if type(x) in {dict, OrderedDict, defaultdict}:
            items = list(x.items())
            random.shuffle(items)
            dict_type = random.choice([dict, OrderedDict, defaultdict])
            if dict_type is defaultdict:
                return defaultdict(getattr(x, 'default_factory', int), items)
            return dict_type(items)
        return x

    shuffled_tree = optree.tree_map(
        shuffle_dictionary,
        tree,
        is_leaf=lambda x: type(x) in (dict, OrderedDict, defaultdict),
        none_is_leaf=none_is_leaf,
        namespace=namespace,
    )
    shuffled_treespec = optree.tree_structure(
        shuffled_tree,
        none_is_leaf=none_is_leaf,
        namespace=namespace,
    )
    shuffled_suffix_tree = optree.tree_map(
        shuffle_dictionary,
        suffix_tree,
        is_leaf=lambda x: type(x) in (dict, OrderedDict, defaultdict),
        none_is_leaf=none_is_leaf,
        namespace=namespace,
    )
    shuffled_suffix_treespec = optree.tree_structure(
        shuffled_suffix_tree,
        none_is_leaf=none_is_leaf,
        namespace=namespace,
    )

    # Ignore dictionary types and key ordering
    optree.tree_map_(
        lambda x, y: None,
        shuffled_tree,
        shuffled_suffix_tree,
        none_is_leaf=none_is_leaf,
        namespace=namespace,
    )
    assert shuffled_treespec.is_prefix(shuffled_suffix_treespec)
    () == optree.prefix_errors(  # noqa: B015
        shuffled_tree,
        shuffled_suffix_tree,
        none_is_leaf=none_is_leaf,
        namespace=namespace,
    )


def test_namedtuple():
    lhs, rhs = CustomTuple(1, [2, [3]]), CustomTuple(4, [5, 6])
    lhs_treespec, rhs_treespec = optree.tree_structure(lhs), optree.tree_structure(rhs)
    with pytest.raises(ValueError):
        optree.tree_map_(lambda x, y: None, lhs, rhs)
    assert not lhs_treespec.is_prefix(rhs_treespec)

    (e,) = optree.prefix_errors(lhs, rhs)
    expected = re.escape(
        textwrap.dedent(
            """
            pytree structure error: different types at key path
                in_axes.bar[1]
            """,
        ).strip(),
    )
    with pytest.raises(ValueError, match=expected):
        raise e('in_axes')


def test_structseq():
    lhs, rhs = TimeStructTime((1, [2, [3]], *range(7))), TimeStructTime((4, [5, 6], *range(7)))
    lhs_treespec, rhs_treespec = optree.tree_structure(lhs), optree.tree_structure(rhs)
    with pytest.raises(ValueError):
        optree.tree_map_(lambda x, y: None, lhs, rhs)
    assert not lhs_treespec.is_prefix(rhs_treespec)

    (e,) = optree.prefix_errors(lhs, rhs)
    expected = re.escape(
        textwrap.dedent(
            """
            pytree structure error: different types at key path
                in_axes.tm_mon[1]
            """,
        ).strip(),
    )
    with pytest.raises(ValueError, match=expected):
        raise e('in_axes')


def test_fallback_keypath():
    (e,) = optree.prefix_errors(Vector2D(1, [2]), Vector2D(3, 4))
    expected = re.escape(
        textwrap.dedent(
            """
            pytree structure error: different types at key path
                in_axes[<flat index 1>]
            """,
        ).strip(),
    )
    with pytest.raises(ValueError, match=expected):
        raise e('in_axes')


def test_no_errors():
    for lhs, rhs in (
        ((1, 2), ((11, 12, 13), 2)),
        ({'a': 1, 'b': 2}, {'b': (11, 12, 13), 'a': 2}),
    ):
        optree.tree_map_(lambda x, y: None, lhs, rhs)
        lhs_treespec, rhs_treespec = optree.tree_structure(lhs), optree.tree_structure(rhs)
        assert lhs_treespec.is_prefix(rhs_treespec)
        () = optree.prefix_errors(lhs, rhs)


def test_different_structure_no_children():
    (e,) = optree.prefix_errors((), ([],))
    expected = re.escape(
        textwrap.dedent(
            """
            pytree structure error: different numbers of pytree children at key path
                in_axes tree root
            """,
        ).strip(),
    )
    with pytest.raises(ValueError, match=expected):
        raise e('in_axes')

    (e,) = optree.prefix_errors({}, {'a': []})
    expected = re.escape(
        textwrap.dedent(
            """
            pytree structure error: different pytree keys at key path
                in_axes tree root
            """,
        ).strip(),
    )
    with pytest.raises(ValueError, match=expected):
        raise e('in_axes')


def test_key_path():
    with pytest.raises(NotImplementedError):
        KeyPathEntry('a').pprint()

    root = KeyPath()
    sequence_key_path = GetitemKeyPathEntry(0)
    dict_key_path = GetitemKeyPathEntry('a')
    namedtuple_key_path = AttributeKeyPathEntry('attr')
    fallback_key_path = FlattenedKeyPathEntry(1)

    with pytest.raises(
        TypeError,
        match=re.escape("unsupported operand type(s) for +: 'GetitemKeyPathEntry' and 'int'"),
    ):
        sequence_key_path + 1
    with pytest.raises(
        TypeError,
        match=re.escape("unsupported operand type(s) for +: 'int' and 'GetitemKeyPathEntry'"),
    ):
        1 + sequence_key_path

    with pytest.raises(
        TypeError,
        match=re.escape("unsupported operand type(s) for +: 'KeyPath' and 'int'"),
    ):
        root + 1
    with pytest.raises(
        TypeError,
        match=re.escape("unsupported operand type(s) for +: 'int' and 'KeyPath'"),
    ):
        1 + root

    assert root.pprint() == ' tree root'
    assert root + root == root
    assert root + sequence_key_path == KeyPath((sequence_key_path,))
    assert (
        root + sequence_key_path + dict_key_path + namedtuple_key_path + fallback_key_path
        == KeyPath((sequence_key_path, dict_key_path, namedtuple_key_path, fallback_key_path))
    )
    assert (root + sequence_key_path).pprint() == '[0]'
    assert (sequence_key_path + root).pprint() == '[0]'
    assert (root + dict_key_path).pprint() == "['a']"
    assert (root + namedtuple_key_path).pprint() == '.attr'
    assert (root + fallback_key_path).pprint() == '[<flat index 1>]'
    assert sequence_key_path + dict_key_path == KeyPath((sequence_key_path, dict_key_path))
    assert (sequence_key_path + dict_key_path).pprint() == "[0]['a']"
    assert (dict_key_path + sequence_key_path).pprint() == "['a'][0]"
    assert (sequence_key_path + namedtuple_key_path).pprint() == '[0].attr'
    assert (namedtuple_key_path + sequence_key_path).pprint() == '.attr[0]'
    assert (dict_key_path + namedtuple_key_path).pprint() == "['a'].attr"
    assert (namedtuple_key_path + dict_key_path).pprint() == ".attr['a']"
    assert (sequence_key_path + fallback_key_path).pprint() == '[0][<flat index 1>]'
    assert (fallback_key_path + sequence_key_path).pprint() == '[<flat index 1>][0]'
    assert (dict_key_path + fallback_key_path).pprint() == "['a'][<flat index 1>]"
    assert (fallback_key_path + dict_key_path).pprint() == "[<flat index 1>]['a']"
    assert (namedtuple_key_path + fallback_key_path).pprint() == '.attr[<flat index 1>]'
    assert (fallback_key_path + namedtuple_key_path).pprint() == '[<flat index 1>].attr'
    assert sequence_key_path + dict_key_path + namedtuple_key_path + fallback_key_path == KeyPath(
        (
            sequence_key_path,
            dict_key_path,
            namedtuple_key_path,
            fallback_key_path,
        ),
    )
    assert (
        sequence_key_path + dict_key_path + namedtuple_key_path + fallback_key_path
    ).pprint() == "[0]['a'].attr[<flat index 1>]"

    for node, key_paths in (
        ([0, 1], [GetitemKeyPathEntry(0), GetitemKeyPathEntry(1)]),
        ((0, 1), [GetitemKeyPathEntry(0), GetitemKeyPathEntry(1)]),
        ({'b': 1, 'a': 2}, [GetitemKeyPathEntry('a'), GetitemKeyPathEntry('b')]),
        (OrderedDict([('b', 1), ('a', 2)]), [GetitemKeyPathEntry('b'), GetitemKeyPathEntry('a')]),
        (defaultdict(int, {'b': 1, 'a': 2}), [GetitemKeyPathEntry('a'), GetitemKeyPathEntry('b')]),
        (deque([0, 1]), [GetitemKeyPathEntry(0), GetitemKeyPathEntry(1)]),
        (CustomTuple(0, 1), [AttributeKeyPathEntry('foo'), AttributeKeyPathEntry('bar')]),
        (Vector2D(1, 2), [FlattenedKeyPathEntry(0), FlattenedKeyPathEntry(1)]),
    ):
        assert optree.ops._child_keys(node) == key_paths<|MERGE_RESOLUTION|>--- conflicted
+++ resolved
@@ -15,10 +15,6 @@
 
 # pylint: disable=missing-function-docstring,invalid-name,implicit-str-concat
 
-<<<<<<< HEAD
-import itertools
-=======
->>>>>>> e5ed81c8
 import random
 import re
 import textwrap
@@ -316,7 +312,6 @@
     lhs_treespec, rhs_treespec = optree.tree_structure(lhs), optree.tree_structure(rhs)
     optree.tree_map_(lambda x, y: None, lhs, rhs)  # ignore dictionary types
     assert lhs_treespec.is_prefix(rhs_treespec)
-<<<<<<< HEAD
     () = optree.prefix_errors(lhs, rhs)
 
     lhs, rhs = OrderedDict({'b': [2, 3], 'a': 1}), {'a': 4, 'b': [5, [6]]}
@@ -325,16 +320,6 @@
     assert lhs_treespec.is_prefix(rhs_treespec)
     () = optree.prefix_errors(lhs, rhs)
 
-=======
-    () = optree.prefix_errors(lhs, rhs)
-
-    lhs, rhs = OrderedDict({'b': [2, 3], 'a': 1}), {'a': 4, 'b': [5, [6]]}
-    lhs_treespec, rhs_treespec = optree.tree_structure(lhs), optree.tree_structure(rhs)
-    optree.tree_map_(lambda x, y: None, lhs, rhs)  # ignore dictionary types and key ordering
-    assert lhs_treespec.is_prefix(rhs_treespec)
-    () = optree.prefix_errors(lhs, rhs)
-
->>>>>>> e5ed81c8
     lhs, rhs = deque([1, 2], maxlen=None), deque([3, [4, 5]], maxlen=3)
     lhs_treespec, rhs_treespec = optree.tree_structure(lhs), optree.tree_structure(rhs)
     optree.tree_map_(lambda x, y: None, lhs, rhs)  # ignore maxlen
@@ -425,24 +410,10 @@
     namespace=['', 'undefined', 'namespace'],
 )
 def test_standard_dictionary(tree, none_is_leaf, namespace):
-<<<<<<< HEAD
-    count = itertools.count()
-
-    def build_subtree(x):
-        cnt = next(count)
-        if cnt % 4 == 0:
-            return (x,)
-        if cnt % 4 == 1:
-            return [x, x]
-        if cnt % 4 == 2:
-            return (x, [x])
-        return {'a': x, 'b': [x]}
-=======
     random.seed(0)
 
     def build_subtree(x):
         return random.choice([x, (x,), [x, x], (x, [x]), {'a': x, 'b': [x]}])
->>>>>>> e5ed81c8
 
     suffix_tree = optree.tree_map(
         build_subtree,
@@ -459,11 +430,6 @@
     if 'FlatCache' in str(treespec):
         return
 
-<<<<<<< HEAD
-    random.seed(0)
-
-=======
->>>>>>> e5ed81c8
     def shuffle_dictionary(x):
         if type(x) in {dict, OrderedDict, defaultdict}:
             items = list(x.items())
