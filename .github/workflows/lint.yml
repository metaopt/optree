name: Lint

on:
  push:
    branches:
      - main
  pull_request:
    types:
      - labeled
      - unlabeled
      - opened
      - synchronize
      - reopened
  # Allow to trigger the workflow manually
  workflow_dispatch:

permissions:
  contents: read

concurrency:
  group: "${{ github.workflow }}-${{ github.ref }}"
  cancel-in-progress: ${{ github.event_name == 'pull_request' }}

env:
  OPTREE_CXX_WERROR: "ON"
  _GLIBCXX_USE_CXX11_ABI: "1"
  PYTHONUNBUFFERED: "1"
  FORCE_COLOR: "1"
  CLICOLOR_FORCE: "1"
  XDG_CACHE_HOME: "${{ github.workspace }}/.cache"
  PIP_CACHE_DIR: "${{ github.workspace }}/.cache/pip"
  UV_CACHE_DIR: "${{ github.workspace }}/.cache/pip/.uv"
  PRE_COMMIT_HOME: "${{ github.workspace }}/.cache/pip/.pre-commit"
  PIP_EXTRA_INDEX_URL: "https://download.pytorch.org/whl/cpu"
  UV_INDEX: "https://download.pytorch.org/whl/cpu"
  UV_INDEX_STRATEGY: "unsafe-best-match"

jobs:
  lint:
    name: Lint
    runs-on: ubuntu-latest
    timeout-minutes: 30
    steps:
      - name: Checkout
        uses: actions/checkout@v6
        with:
          fetch-depth: 0

      - name: Set up Python 3.13
        uses: actions/setup-python@v6
        with:
          python-version: "3.13"
          update-environment: true
          cache: pip
          cache-dependency-path: |
            pyproject.toml
            requirements*.txt
            */requirements*.txt
            .pre-commit-config.yaml

      - name: Upgrade pip
        run: python -m pip install --upgrade pip setuptools uv

      - name: Install dependencies
<<<<<<< HEAD
        run: uv pip install --python=python wheel pybind11 -r docs/requirements.txt
=======
        run: uv pip install --system --python=python wheel pybind11 -r docs/requirements.txt
>>>>>>> d25f6dcd

      - name: Install nightly pybind11
        shell: bash
        if: |
          github.event_name == 'pull_request' &&
          contains(github.event.pull_request.labels.*.name, 'test-with-nightly-pybind11')
        run: |
          python .github/workflows/set_setup_requires.py
          echo "::group::pyproject.toml"
          cat pyproject.toml
          echo "::endgroup::"
          python -m pip install --force-reinstall 'pybind11 @ git+https://github.com/pybind/pybind11.git#egg=pybind11'

      - name: Install OpTree
        run: python -m pip install -v --no-build-isolation --editable '.[lint]'

      - name: pre-commit
        run: make pre-commit

      - name: clang-format
        run: make clang-format

      - name: clang-tidy
        run: make clang-tidy CMAKE_CXX_STANDARD=17

      - name: cpplint
        run: make cpplint

      - name: python-format
        run: make python-format

      - name: ruff
        run: make ruff

      - name: pylint
        run: make pylint

      - name: mypy
        run: make mypy

      - name: doctest
        run: make doctest

      - name: addlicense
        run: make addlicense

      - name: docstyle
        run: make docstyle

      - name: spelling
        run: |
          dictionary="$(cat docs/source/spelling_wordlist.txt)"
          if [[ "$(sort --ignore-case <<<"${dictionary}" | uniq)" != "${dictionary}" ]]; then
            echo "::error::spelling_wordlist.txt is not sorted or contains duplicates" >&2
            exit 1
          fi
          make spelling<|MERGE_RESOLUTION|>--- conflicted
+++ resolved
@@ -62,11 +62,7 @@
         run: python -m pip install --upgrade pip setuptools uv
 
       - name: Install dependencies
-<<<<<<< HEAD
-        run: uv pip install --python=python wheel pybind11 -r docs/requirements.txt
-=======
         run: uv pip install --system --python=python wheel pybind11 -r docs/requirements.txt
->>>>>>> d25f6dcd
 
       - name: Install nightly pybind11
         shell: bash
